# youki: A container runtime in Rust

[![Discord](https://img.shields.io/discord/849943000770412575.svg?logo=discord)](https://discord.gg/zHnyXKSQFD)
[![GitHub commit activity](https://img.shields.io/github/commit-activity/m/containers/youki)](https://github.com/containers/youki/graphs/commit-activity)
[![GitHub contributors](https://img.shields.io/github/contributors/containers/youki)](https://github.com/containers/youki/graphs/contributors)
[![Github CI](https://github.com/containers/youki/actions/workflows/main.yml/badge.svg?branch=main)](https://github.com/containers/youki/actions)

<p align="center">
  <img src="docs/youki.png" width="230" height="230">
</p>

youki is an implementation of [runtime-spec](https://github.com/opencontainers/runtime-spec) in Rust, referring to [runc](https://github.com/opencontainers/runc).

# About the name

youki is pronounced as /joʊki/ or yoh-key.
youki is named after a Japanese word 'youki', which means 'a container'. In Japanese language, youki also means 'cheerful', 'merry', or 'hilarious'.

# Motivation

Here is why I am rewriting a new container runtime in Rust.

- Rust is one of the best languages to implement oci-runtime. Many container tools are written in Go. It's all very nice products. However, the container runtime requires the use of system calls, which requires a bit of special handling when implemented in Go. This is too tricky(e.g. _namespaces(7)_, _fork(2)_); with Rust, it's not that tricky and you can use system calls. Also, unlike C, Rust provides the benefit of memory management. Rust is not yet a major player in the container field, and Rust has the potential to contribute more to this field. I hope to be one of the examples of how Rust can be used in this field.
- youki has the potential to be faster and use less memory than runc. This means that it can work in environments with tight memory usage. I don't have any benchmarks, etc., as it is not yet fully operational, but I expect that it will probably perform better when implemented in Rust. In fact, [crun](https://github.com/containers/crun#performance), a container runtime implemented in C, is quite high performance. For example, it may be possible to experiment with asynchronous processing using async/await in some parts.
- The development of [railcar](https://github.com/oracle/railcar) has been suspended. This project was very nice but is no longer being developed. This project is inspired by it.
- I have fun implementing this. In fact, this may be the most important.

# Related project

- [containers/oci-spec-rs](https://github.com/containers/oci-spec-rs) - OCI Runtime and Image Spec in Rust

# Status of youki

youki is not at the practical stage yet. However, it is getting closer to practical use, running with docker and passing all the default tests provided by [opencontainers/runtime-tools](https://github.com/opencontainers/runtime-tools).
![youki demo](docs/demo.gif)

|    Feature     |                   Description                   |                                                State                                                |
| :------------: | :---------------------------------------------: | :-------------------------------------------------------------------------------------------------: |
|     Docker     |               Running via Docker                |                                                  ✅                                                  |
|     Podman     |               Running via Podman                | It works, but cgroups isn't supported. WIP on [#24](https://github.com/containers/youki/issues/24)  |
|   pivot_root   |            Change the root directory            |                                                  ✅                                                  |
|     Mounts     |    Mount files and directories to container     |                                                  ✅                                                  |
|   Namespaces   |         Isolation of various resources          |                                                  ✅                                                  |
|  Capabilities  |            Limiting root privileges             |                                                  ✅                                                  |
|   Cgroups v1   |            Resource limitations, etc            |                                                  ✅                                                  |
|   Cgroups v2   |             Improved version of v1              | Support is complete except for devices. WIP on [#78](https://github.com/containers/youki/issues/78) |
|    Seccomp     |             Filtering system calls              |                     WIP on [#25](https://github.com/containers/youki/issues/25)                     |
|     Hooks      | Add custom processing during container creation |                                                  ✅                                                  |
|    Rootless    |   Running a container without root privileges   | It works, but cgroups isn't supported. WIP on [#77](https://github.com/containers/youki/issues/77)  |
<<<<<<< HEAD
| OCI Compliance |        Compliance with OCI Runtime Spec         |                                   37 out of 55 test cases passing                                   |
=======
| OCI Compliance |        Compliance with OCI Runtime Spec         |                                   39 out of 57 test cases passing                                   |
>>>>>>> 3572f7ed

# Getting Started

Local build is only supported on linux.
For other platforms, please use [Vagrantfile](#setting-up-vagrant) that we prepared.

## Requires

- Rust(See [here](https://www.rust-lang.org/tools/install))
- Docker(See [here](https://docs.docker.com/engine/install))

## Dependencies

### Debian, Ubuntu and related distributions

```sh
$ sudo apt-get install    \
      pkg-config          \
      libsystemd-dev      \
      libdbus-glib-1-dev
```

### Fedora, Centos, RHEL and related distributions

```sh
$ sudo dnf install   \
      pkg-config     \
      systemd-devel  \
      dbus-devel
```

## Build

```sh
$ git clone git@github.com:containers/youki.git
$ cd youki
$ ./build.sh
$ ./youki -h # you can get information about youki command
```

## Tutorial

Let's try to run a container that executes `sleep 5` using youki.
Maybe this tutorial is need permission as root.

```sh
$ git clone git@github.com:containers/youki.git
$ cd youki
$ ./build.sh
$ mkdir tutorial
$ cd tutorial
$ mkdir rootfs
$ docker export $(docker create busybox) | tar -C rootfs -xvf -
```

Prepare a configuration file for the container that will run `sleep 5`.

```sh
$ curl https://gist.githubusercontent.com/utam0k/8ab419996633066eaf53ac9c66d962e7/raw/e81548f591f26ec03d85ce38b0443144573b4cf6/config.json -o config.json
$ cd ../
$ ./youki create -b tutorial tutorial_container
$ ./youki state tutorial_container # You can see the state the container is in as it is being generate.
$ ./youki start tutorial_container
$ ./youki state tutorial_container # Run it within 5 seconds to see the running container.
$ ./youki delete tutorial_container # Run it after the container is finished running.
```

Change the command to be executed in config.json and try something other than `sleep 5`.

## Usage

Starting the docker daemon.

```
$ dockerd --experimental --add-runtime="youki=$(pwd)/target/x86_64-unknown-linux-gnu/debug/youki"
```

In case you get an error like :

```
failed to start daemon: pid file found, ensure docker is not running or delete /var/run/docker.pid
```

That means your normal Docker daemon is running, and it needs to be stopped. For that, open a new shell in same directory and run :

```
$ systemctl stop docker # might need root permission
```

Now in the same shell run the first command, which should start the docker daemon.

You can use youki in a different terminal to start the container.

```
$ docker run -it --rm --runtime youki busybox
```

Afterwards, you can close the docker daemon process in other the other terminal. To restart normal docker daemon (if you had stopped it before), run :

```
$ systemctl start docker # might need root permission
```

### Integration test

Go and node-tap are required to run integration test. See the [opencontainers/runtime-tools](https://github.com/opencontainers/runtime-tools) README for details.

```
$ git submodule update --init --recursive
$ ./integration_test.sh
```

### Setting up Vagrant

You can try youki on platforms other than linux by using the Vagrantfile we have prepared.

```
$ git clone git@github.com:containers/youki.git
$ cd youki
$ vagrant up
$ vagrant ssh
# in virtual machine
$ cd youki # in virtual machine
$ ./build.sh
```

# Community

We also have an active [Discord](https://discord.gg/h7R3HgWUct) if you'd like to come and chat with us.

# Design and implementation of youki

TBD(WIP on [#14](https://github.com/containers/youki/issues/14))

# Contribution

This project welcomes your PR and issues.
For example, refactoring, adding features, correcting English, etc.
If you need any help, you can contact me on [Twitter](https://twitter.com/utam0k).

Thanks to all the people who already contributed!

<a href="https://github.com/containers/youki/graphs/contributors">
  <img src="https://contributors-img.web.app/image?repo=containers/youki" />
</a><|MERGE_RESOLUTION|>--- conflicted
+++ resolved
@@ -47,11 +47,7 @@
 |    Seccomp     |             Filtering system calls              |                     WIP on [#25](https://github.com/containers/youki/issues/25)                     |
 |     Hooks      | Add custom processing during container creation |                                                  ✅                                                  |
 |    Rootless    |   Running a container without root privileges   | It works, but cgroups isn't supported. WIP on [#77](https://github.com/containers/youki/issues/77)  |
-<<<<<<< HEAD
-| OCI Compliance |        Compliance with OCI Runtime Spec         |                                   37 out of 55 test cases passing                                   |
-=======
-| OCI Compliance |        Compliance with OCI Runtime Spec         |                                   39 out of 57 test cases passing                                   |
->>>>>>> 3572f7ed
+| OCI Compliance |        Compliance with OCI Runtime Spec         |                                   39 out of 55 test cases passing                                   |
 
 # Getting Started
 
