--- conflicted
+++ resolved
@@ -33,13 +33,6 @@
 oci_spec = { version = "0.1.0", path = "./oci_spec", features = ["proptests"] }
 quickcheck = "1"
 serial_test = "0.5.1"
-<<<<<<< HEAD
-uuid = "0.8"
-rand = "0.8.0"
-tar = "0.4"
-flate2 = "1.0"
-=======
 
 [profile.release]
-lto = true
->>>>>>> 005bb5a9
+lto = true