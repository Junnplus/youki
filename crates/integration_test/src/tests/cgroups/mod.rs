use std::path::{Component::RootDir, Path, PathBuf};

use anyhow::{Context, Result};
use procfs::process::Process;
use std::fs;

<<<<<<< HEAD
pub mod blkio;
pub mod cpus;
=======
pub mod cpu;
>>>>>>> 667ef6a5
pub mod memory;
pub mod network;
pub mod pids;

pub fn cleanup_v1() -> Result<()> {
    for subsystem in list_subsystem_mount_points()? {
        let runtime_test = subsystem.join("runtime-test");
        if runtime_test.exists() {
            fs::remove_dir(&runtime_test)
                .with_context(|| format!("failed to delete {:?}", runtime_test))?;
        }
    }

    Ok(())
}

pub fn cleanup_v2() -> Result<()> {
    let runtime_test = Path::new("/sys/fs/cgroup/runtime-test");
    if runtime_test.exists() {
        let _: Result<Vec<_>, _> = fs::read_dir(runtime_test)
            .with_context(|| format!("failed to read {:?}", runtime_test))?
            .filter_map(|e| e.ok())
            .map(|e| e.path())
            .filter(|e| e.is_dir())
            .map(fs::remove_dir)
            .collect();

        fs::remove_dir(&runtime_test)
            .with_context(|| format!("failed to delete {:?}", runtime_test))?;
    }

    Ok(())
}

pub fn list_subsystem_mount_points() -> Result<Vec<PathBuf>> {
    Ok(Process::myself()
        .context("failed to get self")?
        .mountinfo()
        .context("failed to get mountinfo")?
        .into_iter()
        .filter_map(|m| {
            if m.fs_type == "cgroup" {
                Some(m.mount_point)
            } else {
                None
            }
        })
        .collect())
}

pub fn attach_controller(cgroup_root: &Path, cgroup_path: &Path, controller: &str) -> Result<()> {
    let mut current_path = cgroup_root.to_path_buf();

    let mut components = cgroup_path
        .components()
        .into_iter()
        .filter(|c| c.ne(&RootDir))
        .peekable();

    write_controller(&current_path, controller)?;
    while let Some(component) = components.next() {
        current_path.push(component);
        if components.peek().is_some() {
            write_controller(&current_path, controller)?;
        }
    }

    Ok(())
}

fn write_controller(cgroup_path: &Path, controller: &str) -> Result<()> {
    let controller_file = cgroup_path.join("cgroup.subtree_control");
    fs::write(controller_file, format!("+{}", controller)).with_context(|| {
        format!(
            "failed to attach {} controller to {:?}",
            controller, cgroup_path
        )
    })
}<|MERGE_RESOLUTION|>--- conflicted
+++ resolved
@@ -3,13 +3,8 @@
 use anyhow::{Context, Result};
 use procfs::process::Process;
 use std::fs;
-
-<<<<<<< HEAD
 pub mod blkio;
-pub mod cpus;
-=======
 pub mod cpu;
->>>>>>> 667ef6a5
 pub mod memory;
 pub mod network;
 pub mod pids;
